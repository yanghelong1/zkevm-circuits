//! The EVM circuit implementation.

#![allow(missing_docs)]
use halo2_proofs::{circuit::Layouter, plonk::*};

mod execution;
pub mod param;
mod step;
pub(crate) mod util;

pub mod table;
pub mod witness;

use eth_types::Field;
use execution::ExecutionConfig;
use itertools::Itertools;
use table::{FixedTableTag, LookupTable};
use witness::Block;

/// EvmCircuit implements verification of execution trace of a block.
#[derive(Clone, Debug)]
pub struct EvmCircuit<F> {
    fixed_table: [Column<Fixed>; 4],
    byte_table: [Column<Fixed>; 1],
    execution: Box<ExecutionConfig<F>>,
}

impl<F: Field> EvmCircuit<F> {
    /// Configure EvmCircuit
    pub fn configure(
        meta: &mut ConstraintSystem<F>,
        power_of_randomness: [Expression<F>; 31],
        tx_table: &dyn LookupTable<F>,
        rw_table: &dyn LookupTable<F>,
        bytecode_table: &dyn LookupTable<F>,
        block_table: &dyn LookupTable<F>,
        copy_table: &dyn LookupTable<F>,
    ) -> Self {
        let fixed_table = [(); 4].map(|_| meta.fixed_column());
        let byte_table = [(); 1].map(|_| meta.fixed_column());
        let execution = Box::new(ExecutionConfig::configure(
            meta,
            power_of_randomness,
            &fixed_table,
            &byte_table,
            tx_table,
            rw_table,
            bytecode_table,
            block_table,
            copy_table,
        ));

        Self {
            fixed_table,
            byte_table,
            execution,
        }
    }

    /// Load fixed table
    pub fn load_fixed_table(
        &self,
        layouter: &mut impl Layouter<F>,
        fixed_table_tags: Vec<FixedTableTag>,
    ) -> Result<(), Error> {
        layouter.assign_region(
            || "fixed table",
            |mut region| {
                for (offset, row) in std::iter::once([F::zero(); 4])
                    .chain(fixed_table_tags.iter().flat_map(|tag| tag.build()))
                    .enumerate()
                {
                    for (column, value) in self.fixed_table.iter().zip_eq(row) {
                        region.assign_fixed(|| "", *column, offset, || Ok(value))?;
                    }
                }

                Ok(())
            },
        )
    }

    /// Load byte table
    pub fn load_byte_table(&self, layouter: &mut impl Layouter<F>) -> Result<(), Error> {
        layouter.assign_region(
            || "byte table",
            |mut region| {
                for offset in 0..256 {
                    region.assign_fixed(
                        || "",
                        self.byte_table[0],
                        offset,
                        || Ok(F::from(offset as u64)),
                    )?;
                }

                Ok(())
            },
        )
    }

    /// Assign block
    pub fn assign_block(
        &self,
        layouter: &mut impl Layouter<F>,
        block: &Block<F>,
    ) -> Result<(), Error> {
        self.execution.assign_block(layouter, block, false)?;
        Ok(())
    }

    /// Assign exact steps in block without padding for unit test purpose
    #[cfg(any(feature = "test", test))]
    pub fn assign_block_exact(
        &self,
        layouter: &mut impl Layouter<F>,
        block: &Block<F>,
    ) -> Result<(), Error> {
        self.execution.assign_block(layouter, block, true)?;
        Ok(())
    }

    /// Calculate which rows are "actually" used in the circuit
    pub fn get_active_rows(&self, block: &Block<F>) -> (Vec<usize>, Vec<usize>) {
        let max_offset = self.get_num_rows_required(block);
        // some gates are enabled on all rows
        let gates_row_ids = (0..max_offset).collect();
        // lookups are enabled at "q_step" rows and byte lookup rows
        let lookup_row_ids = (0..max_offset).collect();
        (gates_row_ids, lookup_row_ids)
    }

    pub fn get_num_rows_required(&self, block: &Block<F>) -> usize {
        // Start at 1 so we can be sure there is an unused `next` row available
        let mut num_rows = 1;
        for transaction in &block.txs {
            for step in &transaction.steps {
                num_rows += self.execution.get_step_height(step.execution_state);
            }
        }
        num_rows
    }
}

pub mod test {
    use crate::{
        copy_circuit::CopyCircuit,
        evm_circuit::{
            table::FixedTableTag,
            witness::{Block, BlockContext, Bytecode, RwMap, Transaction},
            EvmCircuit,
        },
        rw_table::RwTable,
        util::Expr,
    };
    use eth_types::{Field, Word};
    use halo2_proofs::{
        circuit::{Layouter, SimpleFloorPlanner},
        dev::{MockProver, VerifyFailure},
        plonk::{Advice, Circuit, Column, ConstraintSystem, Error},
        poly::Rotation,
    };
    use itertools::Itertools;
    use rand::{
        distributions::uniform::{SampleRange, SampleUniform},
        random, thread_rng, Rng,
    };
    use strum::IntoEnumIterator;

    pub(crate) fn rand_range<T, R>(range: R) -> T
    where
        T: SampleUniform,
        R: SampleRange<T>,
    {
        thread_rng().gen_range(range)
    }

    pub(crate) fn rand_bytes(n: usize) -> Vec<u8> {
        (0..n).map(|_| random()).collect()
    }

    pub(crate) fn rand_bytes_array<const N: usize>() -> [u8; N] {
        [(); N].map(|_| random())
    }

    pub(crate) fn rand_word() -> Word {
        Word::from_big_endian(&rand_bytes_array::<32>())
    }

    #[derive(Clone)]
    pub struct TestCircuitConfig<F> {
        tx_table: [Column<Advice>; 4],
        rw_table: RwTable,
        bytecode_table: [Column<Advice>; 5],
        block_table: [Column<Advice>; 3],
        copy_table: CopyCircuit<F>,
        pub evm_circuit: EvmCircuit<F>,
    }

    impl<F: Field> TestCircuitConfig<F> {
        fn load_txs(
            &self,
            layouter: &mut impl Layouter<F>,
            txs: &[Transaction],
            randomness: F,
        ) -> Result<(), Error> {
            layouter.assign_region(
                || "tx table",
                |mut region| {
                    let mut offset = 0;
                    for column in self.tx_table {
                        region.assign_advice(
                            || "tx table all-zero row",
                            column,
                            offset,
                            || Ok(F::zero()),
                        )?;
                    }
                    offset += 1;

                    for tx in txs.iter() {
                        for row in tx.table_assignments(randomness) {
                            for (column, value) in self.tx_table.iter().zip_eq(row) {
                                region.assign_advice(
                                    || format!("tx table row {}", offset),
                                    *column,
                                    offset,
                                    || Ok(value),
                                )?;
                            }
                            offset += 1;
                        }
                    }
                    Ok(())
                },
            )
        }

        fn load_rws(
            &self,
            layouter: &mut impl Layouter<F>,
            rws: &RwMap,
            randomness: F,
        ) -> Result<(), Error> {
            layouter.assign_region(
                || "rw table",
                |mut region| {
                    let mut offset = 0;
                    self.rw_table
                        .assign(&mut region, offset, &Default::default())?;
                    offset += 1;

                    let mut rows = rws
                        .0
                        .values()
                        .flat_map(|rws| rws.iter())
                        .collect::<Vec<_>>();

                    rows.sort_by_key(|a| a.rw_counter());
                    let mut expected_rw_counter = 1;
                    for rw in rows {
                        assert!(rw.rw_counter() == expected_rw_counter);
                        expected_rw_counter += 1;

                        self.rw_table.assign(
                            &mut region,
                            offset,
                            &rw.table_assignment(randomness),
                        )?;
                        offset += 1;
                    }
                    Ok(())
                },
            )
        }

        fn load_bytecodes<'a>(
            &self,
            layouter: &mut impl Layouter<F>,
            bytecodes: impl IntoIterator<Item = &'a Bytecode> + Clone,
            randomness: F,
        ) -> Result<(), Error> {
            layouter.assign_region(
                || "bytecode table",
                |mut region| {
                    let mut offset = 0;
                    for column in self.bytecode_table {
                        region.assign_advice(
                            || "bytecode table all-zero row",
                            column,
                            offset,
                            || Ok(F::zero()),
                        )?;
                    }
                    offset += 1;

                    for bytecode in bytecodes.clone() {
                        for row in bytecode.table_assignments(randomness) {
                            for (column, value) in self.bytecode_table.iter().zip_eq(row) {
                                region.assign_advice(
                                    || format!("bytecode table row {}", offset),
                                    *column,
                                    offset,
                                    || Ok(value),
                                )?;
                            }
                            offset += 1;
                        }
                    }
                    Ok(())
                },
            )
        }

        fn load_block(
            &self,
            layouter: &mut impl Layouter<F>,
            block: &BlockContext,
            randomness: F,
        ) -> Result<(), Error> {
            layouter.assign_region(
                || "block table",
                |mut region| {
                    let mut offset = 0;
                    for column in self.block_table {
                        region.assign_advice(
                            || "block table all-zero row",
                            column,
                            offset,
                            || Ok(F::zero()),
                        )?;
                    }
                    offset += 1;

                    for row in block.table_assignments(randomness) {
                        for (column, value) in self.block_table.iter().zip_eq(row) {
                            region.assign_advice(
                                || format!("block table row {}", offset),
                                *column,
                                offset,
                                || Ok(value),
                            )?;
                        }
                        offset += 1;
                    }

                    Ok(())
                },
            )
        }
    }

    #[derive(Default)]
    pub struct TestCircuit<F> {
        block: Block<F>,
        fixed_table_tags: Vec<FixedTableTag>,
    }

    impl<F> TestCircuit<F> {
        pub fn new(block: Block<F>, fixed_table_tags: Vec<FixedTableTag>) -> Self {
            Self {
                block,
                fixed_table_tags,
            }
        }
    }

    impl<F: Field> Circuit<F> for TestCircuit<F> {
        type Config = TestCircuitConfig<F>;
        type FloorPlanner = SimpleFloorPlanner;

        fn without_witnesses(&self) -> Self {
            Self::default()
        }

        fn configure(meta: &mut ConstraintSystem<F>) -> Self::Config {
            let tx_table = [(); 4].map(|_| meta.advice_column());
            let rw_table = RwTable::construct(meta);
            let bytecode_table = [(); 5].map(|_| meta.advice_column());
            let block_table = [(); 3].map(|_| meta.advice_column());
            let copy_table = CopyCircuit::configure(meta, &tx_table, &rw_table, &bytecode_table);

            // This gate is used just to get the array of expressions from the power of
            // randomness instance column, so that later on we don't need to query
            // columns everywhere, and can pass the power of randomness array
            // expression everywhere.  The gate itself doesn't add any constraints.
            let power_of_randomness = {
                let columns = [(); 31].map(|_| meta.instance_column());
                let mut power_of_randomness = None;

                meta.create_gate("", |meta| {
                    power_of_randomness =
                        Some(columns.map(|column| meta.query_instance(column, Rotation::cur())));

                    [0.expr()]
                });

                power_of_randomness.unwrap()
            };

            Self::Config {
                tx_table,
                rw_table,
                bytecode_table,
                block_table,
                copy_table,
                evm_circuit: EvmCircuit::configure(
                    meta,
                    power_of_randomness,
                    &tx_table,
                    &rw_table,
                    &bytecode_table,
                    &block_table,
                    &copy_table,
                ),
            }
        }

        fn synthesize(
            &self,
            config: Self::Config,
            mut layouter: impl Layouter<F>,
        ) -> Result<(), Error> {
            config
                .evm_circuit
                .load_fixed_table(&mut layouter, self.fixed_table_tags.clone())?;
            config.evm_circuit.load_byte_table(&mut layouter)?;
            config.load_txs(&mut layouter, &self.block.txs, self.block.randomness)?;
            config.load_rws(&mut layouter, &self.block.rws, self.block.randomness)?;
            config.load_bytecodes(
                &mut layouter,
                self.block.bytecodes.values(),
                self.block.randomness,
            )?;
            config.load_block(&mut layouter, &self.block.context, self.block.randomness)?;
<<<<<<< HEAD
            config.evm_circuit.assign_block(&mut layouter, &self.block)
=======
            config.copy_table.assign_block(&mut layouter, &self.block)?;
            config
                .evm_circuit
                .assign_block_exact(&mut layouter, &self.block)
>>>>>>> 4bdb2a2e
        }
    }

    impl<F: Field> TestCircuit<F> {
        pub fn get_num_rows_required(block: &Block<F>) -> usize {
            let mut cs = ConstraintSystem::default();
            let config = TestCircuit::configure(&mut cs);
            config.evm_circuit.get_num_rows_required(block)
        }

        pub fn get_active_rows(block: &Block<F>) -> (Vec<usize>, Vec<usize>) {
            let mut cs = ConstraintSystem::default();
            let config = TestCircuit::configure(&mut cs);
            config.evm_circuit.get_active_rows(block)
        }
    }

    pub fn run_test_circuit<F: Field>(
        block: Block<F>,
        fixed_table_tags: Vec<FixedTableTag>,
    ) -> Result<(), Vec<VerifyFailure>> {
        let log2_ceil = |n| u32::BITS - (n as u32).leading_zeros() - (n & (n - 1) == 0) as u32;

        let num_rows_required_for_steps = TestCircuit::get_num_rows_required(&block);

        let k = log2_ceil(
            64 + fixed_table_tags
                .iter()
                .map(|tag| tag.build::<F>().count())
                .sum::<usize>(),
        );
        let k = k.max(log2_ceil(
            64 + block
                .bytecodes
                .values()
                .map(|bytecode| bytecode.bytes.len())
                .sum::<usize>(),
        ));
        let k = k.max(log2_ceil(64 + num_rows_required_for_steps));
        log::debug!("evm circuit uses k = {}", k);

        let power_of_randomness = (1..32)
            .map(|exp| vec![block.randomness.pow(&[exp, 0, 0, 0]); (1 << k) - 64])
            .collect();
        let (active_gate_rows, active_lookup_rows) = TestCircuit::get_active_rows(&block);
        let circuit = TestCircuit::<F>::new(block, fixed_table_tags);
        let prover = MockProver::<F>::run(k, &circuit, power_of_randomness).unwrap();
        prover.verify_at_rows(active_gate_rows.into_iter(), active_lookup_rows.into_iter())
    }

    pub fn run_test_circuit_incomplete_fixed_table<F: Field>(
        block: Block<F>,
    ) -> Result<(), Vec<VerifyFailure>> {
        run_test_circuit(
            block,
            vec![
                FixedTableTag::Zero,
                FixedTableTag::Range5,
                FixedTableTag::Range16,
                FixedTableTag::Range32,
                FixedTableTag::Range64,
                FixedTableTag::Range256,
                FixedTableTag::Range512,
                FixedTableTag::Range1024,
                FixedTableTag::SignByte,
                FixedTableTag::ResponsibleOpcode,
                FixedTableTag::Pow2,
            ],
        )
    }

    pub fn run_test_circuit_complete_fixed_table<F: Field>(
        block: Block<F>,
    ) -> Result<(), Vec<VerifyFailure>> {
        run_test_circuit(block, FixedTableTag::iter().collect())
    }
}

#[cfg(test)]
mod evm_circuit_stats {
    use super::test::*;
    use super::*;
    use crate::evm_circuit::step::ExecutionState;
    use eth_types::{bytecode, evm_types::OpcodeId, geth_types::GethData};
    use halo2_proofs::pairing::bn256::Fr;
    use halo2_proofs::plonk::ConstraintSystem;
    use mock::test_ctx::{helpers::*, TestContext};
    use strum::IntoEnumIterator;

    /// This function prints to stdout a table with all the implemented states
    /// and their responsible opcodes with the following stats:
    /// - height: number of rows used by the execution state
    /// - gas: gas value used for the opcode execution
    /// - height/gas: ratio between circuit cost and gas cost
    ///
    /// Run with:
    /// `cargo test -p zkevm-circuits --release get_evm_states_stats --
    /// --nocapture --ignored`
    #[ignore]
    #[test]
    pub fn get_evm_states_stats() {
        let mut meta = ConstraintSystem::<Fr>::default();
        let circuit = TestCircuit::configure(&mut meta);

        let mut implemented_states = Vec::new();
        for state in ExecutionState::iter() {
            let height = circuit.evm_circuit.execution.get_step_height_option(state);
            if let Some(h) = height {
                implemented_states.push((state, h));
            }
        }

        let mut stats = Vec::new();
        for (state, h) in implemented_states {
            for opcode in state.responsible_opcodes() {
                let mut code = bytecode! {
                    PUSH2(0x8000)
                    PUSH2(0x00)
                    PUSH2(0x10)
                    PUSH2(0x20)
                    PUSH2(0x30)
                    PUSH2(0x40)
                    PUSH2(0x50)
                };
                code.write_op(opcode);
                code.write_op(OpcodeId::STOP);
                let block: GethData = TestContext::<2, 1>::new(
                    None,
                    account_0_code_account_1_no_code(code),
                    tx_from_1_to_0,
                    |block, _tx| block.number(0xcafeu64),
                )
                .unwrap()
                .into();
                let gas_cost = block.geth_traces[0].struct_logs[7].gas_cost.0;
                stats.push((state, opcode, h, gas_cost));
            }
        }

        println!(
            "| {: <14} | {: <14} | {: <2} | {: >6} | {: <5} |",
            "state", "opcode", "h", "g", "h/g"
        );
        println!("| ---            | ---            | ---|    --- | ---   |");
        for (state, opcode, height, gas_cost) in stats {
            println!(
                "| {: <14} | {: <14} | {: >2} | {: >6} | {: >1.3} |",
                format!("{:?}", state),
                format!("{:?}", opcode),
                height,
                gas_cost,
                height as f64 / gas_cost as f64
            );
        }
    }
}<|MERGE_RESOLUTION|>--- conflicted
+++ resolved
@@ -433,14 +433,10 @@
                 self.block.randomness,
             )?;
             config.load_block(&mut layouter, &self.block.context, self.block.randomness)?;
-<<<<<<< HEAD
-            config.evm_circuit.assign_block(&mut layouter, &self.block)
-=======
             config.copy_table.assign_block(&mut layouter, &self.block)?;
             config
                 .evm_circuit
                 .assign_block_exact(&mut layouter, &self.block)
->>>>>>> 4bdb2a2e
         }
     }
 
