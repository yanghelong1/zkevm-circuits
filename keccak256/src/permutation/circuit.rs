use crate::{
    arith_helpers::*,
    common::{NEXT_INPUTS_LANES, PERMUTATION, ROUND_CONSTANTS},
    keccak_arith::*,
    permutation::{
        base_conversion::BaseConversionConfig,
        generic::GenericConfig,
        iota::IotaConstants,
        mixing::MixingConfig,
        pi::pi_gate_permutation,
        rho::RhoConfig,
        tables::{FromBase9TableConfig, StackableTable},
        theta::ThetaConfig,
        xi::XiConfig,
    },
};
use eth_types::Field;
use halo2_proofs::{
    circuit::{AssignedCell, Layouter, Region},
    plonk::{Advice, Column, ConstraintSystem, Error, Selector, TableColumn},
    poly::Rotation,
};
use itertools::Itertools;
use std::convert::TryInto;
#[derive(Clone, Debug)]
pub struct KeccakFConfig<F: Field> {
    generic: GenericConfig<F>,
    stackable: StackableTable<F>,
    theta_config: ThetaConfig<F>,
    rho_config: RhoConfig<F>,
    xi_config: XiConfig<F>,
    base_conv_config_b9: BaseConversionConfig<F>,
    mixing_config: MixingConfig<F>,
    state: [Column<Advice>; 25],
    q_out: Selector,
    base_conv_activator: Column<Advice>,
}

impl<F: Field> KeccakFConfig<F> {
    // We assume state is received in base-9.
    pub fn configure(
        meta: &mut ConstraintSystem<F>,
        state: [Column<Advice>; 25],
        base_conv_config_b9: BaseConversionConfig<F>,
        base_conv_config_b2: BaseConversionConfig<F>,
        base_conv_activator: Column<Advice>,
        flag: Column<Advice>,
        generic: GenericConfig<F>,
        stackable: StackableTable<F>,
    ) -> Self {
        // theta
        let theta_config = ThetaConfig::configure(meta.selector(), meta, state);
        // rho
        let fixed = meta.fixed_column();
        let rho_config =
            RhoConfig::configure(meta, state, fixed, generic.clone(), stackable.clone());
        // xi
        let xi_config = XiConfig::configure(meta.selector(), meta, state);

        // Mixing will make sure that the flag is binary constrained and that
        // the out state matches the expected result.
        let mixing_config = MixingConfig::configure(
            meta,
<<<<<<< HEAD
            state,
            base_conv_config_b9.clone(),
            base_conv_config_b2,
            flag,
            generic.clone(),
=======
            &from_b9_table,
            state,
            generic.clone(),
            stackable.clone(),
>>>>>>> d3c6769a
        );

        // Allocate the `out state correctness` gate selector
        let q_out = meta.selector();
        // Constraint the out of the mixing gate to be equal to the out state
        // announced.
        meta.create_gate("Constraint out_state correctness", |meta| {
            (0..25usize)
                .into_iter()
                .map(|idx| {
                    let q_out = meta.query_selector(q_out);
                    let out_mixing = meta.query_advice(state[idx], Rotation::cur());
                    let out_expected_state = meta.query_advice(state[idx], Rotation::next());
                    q_out * (out_mixing - out_expected_state)
                })
                .collect_vec()
        });

        KeccakFConfig {
            generic,
            stackable,
            theta_config,
            rho_config,
            xi_config,
            mixing_config,
            base_conv_config_b9,
            state,
            q_out,
            base_conv_activator,
        }
    }

    pub fn load(&self, layouter: &mut impl Layouter<F>) -> Result<(), Error> {
        self.stackable.load(layouter)?;
        self.rho_config.load(layouter)
    }

    pub fn assign_permutation(
        &self,
        layouter: &mut impl Layouter<F>,
        in_state: [AssignedCell<F, F>; 25],
        flag: bool,
        next_mixing: [AssignedCell<F, F>; NEXT_INPUTS_LANES],
    ) -> Result<[AssignedCell<F, F>; 25], Error> {
        let mut state = in_state;

        // First 23 rounds
        for round_idx in 0..PERMUTATION {
            // State in base-13
            // theta
            state = {
                // Apply theta outside circuit
                let out_state =
                    KeccakFArith::theta(&state_to_biguint(split_state_cells(state.clone())));
                let out_state = state_bigint_to_field(out_state);
                // assignment
                self.theta_config
                    .assign_state(layouter, &state, out_state)?
            };

            // rho
            state = self.rho_config.assign_rotation_checks(layouter, &state)?;
            // Outputs in base-9 which is what Pi requires

            // Apply Pi permutation
            state = pi_gate_permutation(state.clone());

            // xi
            state = {
                // Apply xi outside circuit
                let out_state =
                    KeccakFArith::xi(&state_to_biguint(split_state_cells(state.clone())));
                let out_state = state_bigint_to_field(out_state);
                // assignment
                self.xi_config.assign_state(layouter, &state, out_state)?
            };

            // Last round before Mixing does not run IotaB9 nor BaseConversion
            if round_idx == PERMUTATION - 1 {
                break;
            }

            // iota_b9
            let iota_constants = IotaConstants::default();
            state[0] = self.generic.add_fixed(
                layouter,
                state[0].clone(),
                iota_constants.a4_times_round_constants_b9[round_idx],
            )?;

            // The resulting state is in Base-9 now. We now convert it to
            // base_13 which is what Theta requires again at the
            // start of the loop.
            state = {
                let activation_flag = layouter.assign_region(
                    || "Base conversion enable",
                    |mut region| {
                        region.assign_advice(
                            || "Enable base conversion",
                            self.base_conv_activator,
                            0,
                            || Ok(F::one()),
                        )
                    },
                )?;

                self.base_conv_config_b9
                    .assign_state(layouter, &state, activation_flag)?
            }
        }

        // Mixing step
        let mix_res = KeccakFArith::mixing(
            &state_to_biguint(split_state_cells(state.clone())),
            if !flag {
                None
            } else {
                Some(state_to_state_bigint::<F, NEXT_INPUTS_LANES>(
                    split_state_cells(next_mixing.clone()),
                ))
            },
            *ROUND_CONSTANTS.last().unwrap(),
        );

        self.mixing_config.assign_state(
            layouter,
            &state,
            state_bigint_to_field(mix_res),
            flag,
            next_mixing,
        )
    }

    pub fn constrain_out_state(
        &self,
        layouter: &mut impl Layouter<F>,
        out_mixing: &[AssignedCell<F, F>; 25],
        out_state: [F; 25],
    ) -> Result<[AssignedCell<F, F>; 25], Error> {
        layouter.assign_region(
            || "Constraint out_state and out_mixing",
            |mut region| {
                // Enable selector at offset = 0
                self.q_out.enable(&mut region, 0)?;

                // Allocate out_mixing at offset = 0 in `state` column.
                self.copy_state(&mut region, 0, self.state, out_mixing)?;

                // Witness out_state at offset = 1 in `state` column.
                let out_state: [AssignedCell<F, F>; 25] = {
                    let mut out_vec: Vec<AssignedCell<F, F>> = vec![];
                    for (idx, lane) in out_state.iter().enumerate() {
                        let out_cell = region.assign_advice(
                            || format!("assign out_state [{}]", idx),
                            self.state[idx],
                            1,
                            || Ok(*lane),
                        )?;
                        out_vec.push(out_cell);
                    }
                    out_vec.try_into().unwrap()
                };

                Ok(out_state)
            },
        )
    }

    /// Copies the `state` cells to the passed [Column<Advice>; 25].
    fn copy_state(
        &self,
        region: &mut Region<'_, F>,
        offset: usize,
        columns: [Column<Advice>; 25],
        state: &[AssignedCell<F, F>; 25],
    ) -> Result<(), Error> {
        for (idx, cell) in state.iter().enumerate() {
            cell.copy_advice(
                || format!("Copy state {}", idx),
                region,
                columns[idx],
                offset,
            )?;
        }

        Ok(())
    }
}

#[cfg(test)]
mod tests {
    use super::*;
    use crate::common::{State, NEXT_INPUTS_LANES};
    use crate::gate_helpers::biguint_to_f;
    use crate::permutation::tables::{FromBase9TableConfig, FromBinaryTableConfig};
    use halo2_proofs::circuit::Layouter;
    use halo2_proofs::pairing::bn256::Fr as Fp;
    use halo2_proofs::plonk::{ConstraintSystem, Error};
    use halo2_proofs::{circuit::SimpleFloorPlanner, dev::MockProver, plonk::Circuit};
    use pretty_assertions::assert_eq;
    use std::convert::TryInto;

    #[test]
    fn test_keccak_f_round() {
        #[derive(Default)]
        struct MyCircuit<F> {
            in_state: [F; 25],
            out_state: [F; 25],
            next_mixing: Option<[F; NEXT_INPUTS_LANES]>,
            // flag
            is_mixing: bool,
        }

        #[derive(Clone)]
        struct MyConfig<F: Field> {
            keccak_config: KeccakFConfig<F>,
            state: [Column<Advice>; 25],
            next_inputs: [Column<Advice>; NEXT_INPUTS_LANES],
            table_b9_b13: FromBase9TableConfig<F>,
            table_b2_b9: FromBinaryTableConfig<F>,
        }

        impl<F: Field> Circuit<F> for MyCircuit<F> {
            type Config = MyConfig<F>;
            type FloorPlanner = SimpleFloorPlanner;

            fn without_witnesses(&self) -> Self {
                Self::default()
            }

            fn configure(meta: &mut ConstraintSystem<F>) -> Self::Config {
                let state = [(); 25].map(|_| meta.advice_column()).map(|col| {
                    meta.enable_equality(col);
                    col
                });

                let next_inputs =
                    [(); NEXT_INPUTS_LANES]
                        .map(|_| meta.advice_column())
                        .map(|col| {
                            meta.enable_equality(col);
                            col
                        });

                let flag = meta.advice_column();
                meta.enable_equality(flag);
                let table_b9 = FromBase9TableConfig::configure(meta);
                let table_b2 = FromBinaryTableConfig::configure(meta);

                let base_conv_lane = meta.advice_column();
                meta.enable_equality(base_conv_lane);

                let base_conv_activator = meta.advice_column();
                meta.enable_equality(base_conv_activator);

                let fixed = meta.fixed_column();
                let generic =
                    GenericConfig::configure(meta, state[0..3].try_into().unwrap(), fixed);
                let table_cols: [TableColumn; 3] = (0..3)
                    .map(|_| meta.lookup_table_column())
                    .collect_vec()
                    .try_into()
                    .unwrap();
                let stackable =
                    StackableTable::configure(meta, state[0..3].try_into().unwrap(), table_cols);

                let base_conv_config_b2_b9 = BaseConversionConfig::configure(
                    meta,
                    table_b2.get_base_info(true),
                    base_conv_lane,
                    flag,
                    state[0..5].try_into().unwrap(),
                );

                let base_conv_config_b9_b13 = BaseConversionConfig::configure(
                    meta,
                    table_b9.get_base_info(false),
                    base_conv_lane,
                    flag,
                    state[0..5].try_into().unwrap(),
                );

                let keccak_config = KeccakFConfig::configure(
                    meta,
                    state,
                    base_conv_config_b9_b13,
                    base_conv_config_b2_b9,
                    base_conv_activator,
                    flag,
                    generic,
                    stackable,
                );

                MyConfig {
                    keccak_config,
                    state,
                    next_inputs,
                    table_b2_b9: table_b2,
                    table_b9_b13: table_b9,
                }
            }

            fn synthesize(
                &self,
                config: Self::Config,
                mut layouter: impl Layouter<F>,
            ) -> Result<(), Error> {
                // Load the table
                config.table_b2_b9.load(&mut layouter)?;
                config.table_b9_b13.load(&mut layouter)?;
                config.keccak_config.load(&mut layouter)?;
                let offset: usize = 0;

                let in_state = layouter.assign_region(
                    || "Keccak round Wittnes & flag assignation",
                    |mut region| {
                        // Witness `state`
                        let in_state: [AssignedCell<F, F>; 25] = {
                            let mut state: Vec<AssignedCell<F, F>> = Vec::with_capacity(25);
                            for (idx, val) in self.in_state.iter().enumerate() {
                                let cell = region.assign_advice(
                                    || "witness input state",
                                    config.state[idx],
                                    offset,
                                    || Ok(*val),
                                )?;
                                state.push(cell)
                            }
                            state.try_into().unwrap()
                        };

                        Ok(in_state)
                    },
                )?;

                let next_inputs = layouter.assign_region(
                    || "Witness next_inputs",
                    |mut region| {
                        // Witness `state`
                        let next_inputs: [AssignedCell<F, F>; NEXT_INPUTS_LANES] = {
                            let mut state: Vec<AssignedCell<F, F>> =
                                Vec::with_capacity(NEXT_INPUTS_LANES);
                            for (idx, val) in
                                self.next_mixing.unwrap_or_default().iter().enumerate()
                            {
                                let cell = region.assign_advice(
                                    || "witness input state",
                                    config.next_inputs[idx],
                                    offset,
                                    || Ok(*val),
                                )?;
                                state.push(cell)
                            }
                            state.try_into().unwrap()
                        };

                        Ok(next_inputs)
                    },
                )?;

                let out_state_obtained = config.keccak_config.assign_permutation(
                    &mut layouter,
                    in_state,
                    self.is_mixing,
                    next_inputs,
                )?;
                config.keccak_config.constrain_out_state(
                    &mut layouter,
                    &out_state_obtained,
                    self.out_state,
                )?;
                Ok(())
            }
        }

        let in_state: State = [
            [1, 0, 0, 0, 0],
            [0, 0, 0, 0, 0],
            [0, 0, 0, 0, 0],
            [0, 0, 0, 0, 0],
            [0, 0, 0, 0, 0],
        ];

        let next_input: State = [
            [2, 0, 0, 0, 0],
            [0, 0, 0, 0, 0],
            [0, 0, 0, 0, 0],
            [0, 0, 0, 0, 0],
            [0, 0, 0, 0, 0],
        ];

        let mut in_state_biguint = StateBigInt::default();

        // Generate in_state as `[Fp;25]`
        let mut in_state_fp: [Fp; 25] = [Fp::zero(); 25];
        for (x, y) in (0..5).cartesian_product(0..5) {
            in_state_fp[5 * x + y] = biguint_to_f(&convert_b2_to_b13(in_state[x][y]));
            in_state_biguint[(x, y)] = convert_b2_to_b13(in_state[x][y]);
        }

        // Compute out_state_mix
        let mut out_state_mix = in_state_biguint.clone();
        KeccakFArith::permute_and_absorb(&mut out_state_mix, Some(next_input));

        // Compute out_state_non_mix
        let mut out_state_non_mix = in_state_biguint.clone();
        KeccakFArith::permute_and_absorb(&mut out_state_non_mix, None);

        // Generate out_state as `[Fp;25]`
        let out_state_mix: [Fp; 25] = state_bigint_to_field(out_state_mix);
        let out_state_non_mix: [Fp; 25] = state_bigint_to_field(out_state_non_mix);

        // Generate next_input (tho one that is not None) in the form `[F;17]`
        // Generate next_input as `[Fp;NEXT_INPUTS_LANES]`
        let next_input_fp: [Fp; NEXT_INPUTS_LANES] =
            state_bigint_to_field(StateBigInt::from(next_input));

        // When we pass no `mixing_inputs`, we perform the full keccak round
        // ending with Mixing executing IotaB9
        {
            // With the correct input and output witnesses, the proof should
            // pass.
            let circuit = MyCircuit::<Fp> {
                in_state: in_state_fp,
                out_state: out_state_non_mix,
                next_mixing: None,
                is_mixing: false,
            };

            let prover = MockProver::<Fp>::run(17, &circuit, vec![]).unwrap();

            assert_eq!(prover.verify(), Ok(()));

            // With wrong input and/or output witnesses, the proof should fail
            // to be verified.
            let circuit = MyCircuit::<Fp> {
                in_state: out_state_non_mix,
                out_state: out_state_non_mix,
                next_mixing: None,
                is_mixing: true,
            };
            let k = 17;
            let prover = MockProver::<Fp>::run(k, &circuit, vec![]).unwrap();

            #[cfg(feature = "dev-graph")]
            {
                use plotters::prelude::*;
                let root = BitMapBackend::new("keccak-f.png", (1024, 16384)).into_drawing_area();
                root.fill(&WHITE).unwrap();
                let root = root.titled("Keccak-F", ("sans-serif", 60)).unwrap();
                halo2_proofs::dev::CircuitLayout::default()
                    .show_labels(false)
                    .render(k, &circuit, &root)
                    .unwrap();
            }

            assert!(prover.verify().is_err());
        }

        // When we pass `mixing_inputs`, we perform the full keccak round ending
        // with Mixing executing Absorb + base_conversion + IotaB13
        {
            let circuit = MyCircuit::<Fp> {
                in_state: in_state_fp,
                out_state: out_state_mix,
                next_mixing: Some(next_input_fp),
                is_mixing: true,
            };

            let prover = MockProver::<Fp>::run(17, &circuit, vec![]).unwrap();

            assert_eq!(prover.verify(), Ok(()));

            // With wrong input and/or output witnesses, the proof should fail
            // to be verified.
            let circuit = MyCircuit::<Fp> {
                in_state: out_state_non_mix,
                out_state: out_state_non_mix,
                next_mixing: Some(next_input_fp),
                is_mixing: true,
            };

            let prover = MockProver::<Fp>::run(17, &circuit, vec![]).unwrap();

            assert!(prover.verify().is_err());
        }
    }
}<|MERGE_RESOLUTION|>--- conflicted
+++ resolved
@@ -61,18 +61,12 @@
         // the out state matches the expected result.
         let mixing_config = MixingConfig::configure(
             meta,
-<<<<<<< HEAD
-            state,
             base_conv_config_b9.clone(),
             base_conv_config_b2,
-            flag,
-            generic.clone(),
-=======
-            &from_b9_table,
             state,
             generic.clone(),
             stackable.clone(),
->>>>>>> d3c6769a
+            flag,
         );
 
         // Allocate the `out state correctness` gate selector
